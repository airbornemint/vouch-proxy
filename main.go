package main

// vouch
// github.com/vouch/vouch-proxy

import (
	"errors"
	"flag"
	"log"
	"net"
	"net/http"
	"os"
	"path/filepath"
	"strconv"
	"time"

	"github.com/vouch/vouch-proxy/pkg/healthcheck"
	"github.com/vouch/vouch-proxy/pkg/response"

	"github.com/vouch/vouch-proxy/pkg/cookie"
	"github.com/vouch/vouch-proxy/pkg/jwtmanager"

	"github.com/vouch/vouch-proxy/pkg/domains"

	"github.com/gorilla/mux"
	"go.uber.org/zap"

	"github.com/vouch/vouch-proxy/handlers"
	"github.com/vouch/vouch-proxy/pkg/cfg"
	"github.com/vouch/vouch-proxy/pkg/timelog"
)

// version and semver get overwritten by build with
// go build -i -v -ldflags="-X main.version=$(git describe --always --long) -X main.semver=v$(git semver get)"
var (
	version   = "undefined"
	builddt   = "undefined"
	host      = "undefined"
	semver    = "undefined"
	branch    = "undefined"
	staticDir = "/static/"
	logger    *zap.SugaredLogger
	fastlog   *zap.Logger
	help      = flag.Bool("help", false, "show usage")
)

// fwdToZapWriter allows us to use the zap.Logger as our http.Server ErrorLog
// see https://stackoverflow.com/questions/52294334/net-http-set-custom-logger
type fwdToZapWriter struct {
	logger *zap.Logger
}

func (fw *fwdToZapWriter) Write(p []byte) (n int, err error) {
	fw.logger.Error(string(p))
	return len(p), nil
}

// configure() is essentially init()
// for most other projects you would think of this as init()
// this epic issue related to the flag.parse change of behavior for go 1.13 explains some of what's going on here
// https://github.com/golang/go/issues/31859
// essentially, flag.parse() must be called in vouch-proxy's main() and *not* in init()
// this has a cascading effect on the zap logger since the log level can be set on the command line
// configure() explicitly calls package configure functions (domains.Configure() etc) mostly to set the logger
// without this setup testing and logging are screwed up
func configure() {
	flag.Parse()

	if *help {
		flag.PrintDefaults()
		os.Exit(1)
	}

	cfg.Configure()
	healthcheck.CheckAndExitIfIsHealthCheck()

	cfg.TestConfiguration()

	logger = cfg.Logging.Logger
	fastlog = cfg.Logging.FastLogger

	domains.Configure()
	jwtmanager.Configure()
	cookie.Configure()
	handlers.Configure()
	timelog.Configure()
	response.Configure()
}

func main() {
<<<<<<< HEAD
	handlers.Init()
=======
	configure()
>>>>>>> f39078e2
	var listen = cfg.Cfg.Listen + ":" + strconv.Itoa(cfg.Cfg.Port)
	checkTCPPortAvailable(listen)

	logger.Infow("starting "+cfg.Branding.CcName,
		// "semver":    semver,
		"version", version,
		"buildtime", builddt,
		"buildhost", host,
		"branch", branch,
		"semver", semver,
		"listen", listen,
		"oauth.provider", cfg.GenOAuth.Provider)

	muxR := mux.NewRouter()

	authH := http.HandlerFunc(handlers.ValidateRequestHandler)
	muxR.HandleFunc("/validate", timelog.TimeLog(authH))
	muxR.HandleFunc("/_external-auth-{id}", timelog.TimeLog(authH))

	loginH := http.HandlerFunc(handlers.LoginHandler)
	muxR.HandleFunc("/login", timelog.TimeLog(loginH))

	logoutH := http.HandlerFunc(handlers.LogoutHandler)
	muxR.HandleFunc("/logout", timelog.TimeLog(logoutH))

	callH := http.HandlerFunc(handlers.CallbackHandler)
	muxR.HandleFunc("/auth", timelog.TimeLog(callH))

	healthH := http.HandlerFunc(handlers.HealthcheckHandler)
	muxR.HandleFunc("/healthcheck", timelog.TimeLog(healthH))

	// setup static
	sPath, err := filepath.Abs(cfg.RootDir + staticDir)
	if fastlog.Core().Enabled(zap.DebugLevel) {
		if err != nil {
			logger.Errorf("couldn't find static assets at %s", sPath)
		}
		logger.Debugf("serving static files from %s", sPath)
	}
	// https://golangcode.com/serve-static-assets-using-the-mux-router/
	muxR.PathPrefix(staticDir).Handler(http.StripPrefix(staticDir, http.FileServer(http.Dir(sPath))))

	srv := &http.Server{
		Handler: muxR,
		Addr:    listen,
		// Good practice: enforce timeouts for servers you create!
		WriteTimeout: 15 * time.Second,
		ReadTimeout:  15 * time.Second,
		ErrorLog:     log.New(&fwdToZapWriter{fastlog}, "", 0),
	}

	logger.Fatal(srv.ListenAndServe())

}

func checkTCPPortAvailable(listen string) {
	logger.Debug("checking availability of tcp port: " + listen)
	conn, err := net.Listen("tcp", listen)
	if err != nil {
		logger.Error(err)
		logger.Fatal(errors.New(listen + " is not available (is " + cfg.Branding.CcName + " already running?)"))
	}
	if err = conn.Close(); err != nil {
		logger.Error(err)
	}
}<|MERGE_RESOLUTION|>--- conflicted
+++ resolved
@@ -88,11 +88,7 @@
 }
 
 func main() {
-<<<<<<< HEAD
-	handlers.Init()
-=======
 	configure()
->>>>>>> f39078e2
 	var listen = cfg.Cfg.Listen + ":" + strconv.Itoa(cfg.Cfg.Port)
 	checkTCPPortAvailable(listen)
 
