package jwtmanager

import (
	"encoding/json"
	"github.com/vouch/vouch-proxy/pkg/cfg"
	"github.com/vouch/vouch-proxy/pkg/structs"
	"testing"

	"github.com/stretchr/testify/assert"
)

var (
	u1 = structs.User{
		Username: "test@testing.com",
		Name:     "Test Name",
	}
	t1 = structs.PTokens{
		PAccessToken: "eyJhbGciOiJSUzI1NiIsImtpZCI6IjRvaXU4In0.eyJzdWIiOiJuZnlmZSIsImF1ZCI6ImltX29pY19jbGllbnQiLCJqdGkiOiJUOU4xUklkRkVzUE45enU3ZWw2eng2IiwiaXNzIjoiaHR0cHM6XC9cL3Nzby5tZXljbG91ZC5uZXQ6OTAzMSIsImlhdCI6MTM5MzczNzA3MSwiZXhwIjoxMzkzNzM3MzcxLCJub25jZSI6ImNiYTU2NjY2LTRiMTItNDU2YS04NDA3LTNkMzAyM2ZhMTAwMiIsImF0X2hhc2giOiJrdHFvZVBhc2praVY5b2Z0X3o5NnJBIn0.g1Jc9DohWFfFG3ppWfvW16ib6YBaONC5VMs8J61i5j5QLieY-mBEeVi1D3vr5IFWCfivY4hZcHtoJHgZk1qCumkAMDymsLGX-IGA7yFU8LOjUdR4IlCPlZxZ_vhqr_0gQ9pCFKDkiOv1LVv5x3YgAdhHhpZhxK6rWxojg2RddzvZ9Xi5u2V1UZ0jukwyG2d4PRzDn7WoRNDGwYOEt4qY7lv_NO2TY2eAklP-xYBWu0b9FBElapnstqbZgAXdndNs-Wqp4gyQG5D0owLzxPErR9MnpQfgNcai-PlWI_UrvoopKNbX0ai2zfkuQ-qh6Xn8zgkiaYDHzq4gzwRfwazaqA",
		PIdToken:     "eyJhbGciOiJSUzI1NiIsImtpZCI6IjRvaXU4In0.eyJzdWIiOiJuZnlmZSIsImF1ZCI6ImltX29pY19jbGllbnQiLCJqdGkiOiJUOU4xUklkRkVzUE45enU3ZWw2eng2IiwiaXNzIjoiaHR0cHM6XC9cL3Nzby5tZXljbG91ZC5uZXQ6OTAzMSIsImlhdCI6MTM5MzczNzA3MSwiZXhwIjoxMzkzNzM3MzcxLCJub25jZSI6ImNiYTU2NjY2LTRiMTItNDU2YS04NDA3LTNkMzAyM2ZhMTAwMiIsImF0X2hhc2giOiJrdHFvZVBhc2praVY5b2Z0X3o5NnJBIn0.g1Jc9DohWFfFG3ppWfvW16ib6YBaONC5VMs8J61i5j5QLieY-mBEeVi1D3vr5IFWCfivY4hZcHtoJHgZk1qCumkAMDymsLGX-IGA7yFU8LOjUdR4IlCPlZxZ_vhqr_0gQ9pCFKDkiOv1LVv5x3YgAdhHhpZhxK6rWxojg2RddzvZ9Xi5u2V1UZ0jukwyG2d4PRzDn7WoRNDGwYOEt4qY7lv_NO2TY2eAklP-xYBWu0b9FBElapnstqbZgAXdndNs-Wqp4gyQG5D0owLzxPErR9MnpQfgNcai-PlWI_UrvoopKNbX0ai2zfkuQ-qh6Xn8zgkiaYDHzq4gzwRfwazaqA",
	}

	lc VouchClaims

	claimjson = `{
		"sub": "f:a95afe53-60ba-4ac6-af15-fab870e72f3d:mrtester",
		"groups": ["Website Users", "Test Group"],
		"given_name": "Mister",
		"family_name": "Tester",
		"email": "mrtester@test.int"
	}`
	customClaims = structs.CustomClaims{}
)

func init() {
	// log.SetLevel(log.DebugLevel)

	cfg.InitForTestPurposes()

	lc = VouchClaims{
		u1.Username,
		Sites,
<<<<<<< HEAD
		customClaims.Claims,
=======
		t1.PAccessToken,
		t1.PIdToken,
>>>>>>> c8d1a955
		StandardClaims,
	}
	json.Unmarshal([]byte(claimjson), &customClaims.Claims)
}

func TestCreateUserTokenStringAndParseToUsername(t *testing.T) {

<<<<<<< HEAD
	uts := CreateUserTokenString(u1, customClaims)
=======
	uts := CreateUserTokenString(u1, t1)
>>>>>>> c8d1a955
	assert.NotEmpty(t, uts)

	utsParsed, err := ParseTokenString(uts)
	if utsParsed == nil || err != nil {
		t.Error(err)
	} else {
		log.Debugf("test parsed token string %v", utsParsed)
		ptUsername, _ := PTokenToUsername(utsParsed)
		assert.Equal(t, u1.Username, ptUsername)
	}

}

func TestClaims(t *testing.T) {
	populateSites()
	log.Debugf("jwt config %s %d", string(cfg.Cfg.JWT.Secret), cfg.Cfg.JWT.MaxAge)
	assert.NotEmpty(t, cfg.Cfg.JWT.Secret)
	assert.NotEmpty(t, cfg.Cfg.JWT.MaxAge)

	// now := time.Now()
	// d := time.Duration(ExpiresAtMinutes) * time.Minute
	// log.Infof("lc d %s", d.String())
	// lc.StandardClaims.ExpiresAt = now.Add(time.Duration(ExpiresAtMinutes) * time.Minute).Unix()
	// log.Infof("lc expiresAt %d", now.Unix()-lc.StandardClaims.ExpiresAt)
<<<<<<< HEAD
	uts := CreateUserTokenString(u1, customClaims)
=======
	uts := CreateUserTokenString(u1, t1)
>>>>>>> c8d1a955
	utsParsed, _ := ParseTokenString(uts)
	log.Infof("utsParsed: %+v", utsParsed)
	log.Infof("Sites: %+v", Sites)
	assert.True(t, SiteInToken(cfg.Cfg.Domains[0], utsParsed))

}<|MERGE_RESOLUTION|>--- conflicted
+++ resolved
@@ -2,9 +2,10 @@
 
 import (
 	"encoding/json"
+	"testing"
+
 	"github.com/vouch/vouch-proxy/pkg/cfg"
 	"github.com/vouch/vouch-proxy/pkg/structs"
-	"testing"
 
 	"github.com/stretchr/testify/assert"
 )
@@ -39,12 +40,9 @@
 	lc = VouchClaims{
 		u1.Username,
 		Sites,
-<<<<<<< HEAD
 		customClaims.Claims,
-=======
 		t1.PAccessToken,
 		t1.PIdToken,
->>>>>>> c8d1a955
 		StandardClaims,
 	}
 	json.Unmarshal([]byte(claimjson), &customClaims.Claims)
@@ -52,11 +50,7 @@
 
 func TestCreateUserTokenStringAndParseToUsername(t *testing.T) {
 
-<<<<<<< HEAD
-	uts := CreateUserTokenString(u1, customClaims)
-=======
-	uts := CreateUserTokenString(u1, t1)
->>>>>>> c8d1a955
+	uts := CreateUserTokenString(u1, customClaims, t1)
 	assert.NotEmpty(t, uts)
 
 	utsParsed, err := ParseTokenString(uts)
@@ -81,11 +75,7 @@
 	// log.Infof("lc d %s", d.String())
 	// lc.StandardClaims.ExpiresAt = now.Add(time.Duration(ExpiresAtMinutes) * time.Minute).Unix()
 	// log.Infof("lc expiresAt %d", now.Unix()-lc.StandardClaims.ExpiresAt)
-<<<<<<< HEAD
-	uts := CreateUserTokenString(u1, customClaims)
-=======
-	uts := CreateUserTokenString(u1, t1)
->>>>>>> c8d1a955
+	uts := CreateUserTokenString(u1, customClaims, t1)
 	utsParsed, _ := ParseTokenString(uts)
 	log.Infof("utsParsed: %+v", utsParsed)
 	log.Infof("Sites: %+v", Sites)
