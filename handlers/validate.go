/*

Copyright 2020 The Vouch Proxy Authors.
Use of this source code is governed by The MIT License (MIT) that 
can be found in the LICENSE file. Software distributed under The 
MIT License is distributed on an "AS IS" BASIS, WITHOUT WARRANTIES
OR CONDITIONS OF ANY KIND, either express or implied.

*/

package handlers

import (
	"errors"
	"fmt"
	"net/http"
	"reflect"
	"strings"

	"github.com/vouch/vouch-proxy/pkg/cfg"
	"github.com/vouch/vouch-proxy/pkg/cookie"
	"github.com/vouch/vouch-proxy/pkg/jwtmanager"
	"go.uber.org/zap"
)

var (
	errNoJWT  = errors.New("no jwt found in request")
	errNoUser = errors.New("no User found in jwt")
)

// ValidateRequestHandler /validate
// TODO this should use the handler interface
func ValidateRequestHandler(w http.ResponseWriter, r *http.Request) {
	fastlog.Debug("/validate")

	jwt := findJWT(r)
<<<<<<< HEAD

=======
>>>>>>> 0765273c
	if jwt == "" {
		send401or200PublicAccess(w, r, errNoJWT)
		return
	}

	// check to see if we have headers cached for this jwt
	if resp, found := jwtmanager.Cache.Get(jwt); found {
		// found it in cache!
		// fastlog.Debug("/validate found jwt response in cache")
		fastlog.Info("/validate found jwt response in cache")
		for k, v := range resp.(http.Header) {
			w.Header().Add(k, strings.Join(v, ","))
		}

		if cfg.Cfg.Testing {
			renderIndex(w, "user authorized "+w.Header().Get("X-Vouch-User"))
		} else {
			ok200(w, r)
		}
		return
	}

	claims, err := claimsFromJWT(jwt)
	if err != nil {
		send401or200PublicAccess(w, r, err)
		return
	}

	if claims.Username == "" {
		send401or200PublicAccess(w, r, errNoUser)
		return
	}

	if !cfg.Cfg.AllowAllUsers {
		if !jwtmanager.SiteInClaims(r.Host, &claims) {
			send401or200PublicAccess(w, r,
				fmt.Errorf("http header 'Host: %s' not authorized for configured `vouch.domains` (is Host being sent properly?)", r.Host))
			return
		}
	}

	generateCustomClaimsHeaders(w, claims)
	w.Header().Add(cfg.Cfg.Headers.User, claims.Username)

	w.Header().Add(cfg.Cfg.Headers.Success, "true")

	if cfg.Cfg.Headers.AccessToken != "" && claims.PAccessToken != "" {
		w.Header().Add(cfg.Cfg.Headers.AccessToken, claims.PAccessToken)
	}
	if cfg.Cfg.Headers.IDToken != "" && claims.PIdToken != "" {
		w.Header().Add(cfg.Cfg.Headers.IDToken, claims.PIdToken)
	}
	// fastlog.Debugf("response headers %+v", w.Header())
	// fastlog.Debug("response header",
	// 	zap.String(cfg.Cfg.Headers.User, w.Header().Get(cfg.Cfg.Headers.User)))
	fastlog.Debug("response header",
		zap.Any("all headers", w.Header()))

	// good to go!!
	if cfg.Cfg.Testing {
		renderIndex(w, "user authorized "+claims.Username)
	} else {
		ok200(w, r)
	}

	// TODO
	// parse the jwt and see if the claim is valid for the domain

}

func generateCustomClaimsHeaders(w http.ResponseWriter, claims jwtmanager.VouchClaims) {
	if len(cfg.Cfg.Headers.ClaimsCleaned) > 0 {
		log.Debug("Found claims in config, finding specific keys...")
		// Run through all the claims found
		for k, v := range claims.CustomClaims {
			// Run through the claims we are looking for
			for claim, header := range cfg.Cfg.Headers.ClaimsCleaned {
				// Check for matching claim
				if claim == k {
					log.Debugf("Found matching claim key: %s", k)
					if val, ok := v.([]interface{}); ok {
						strs := make([]string, len(val))
						for i, v := range val {
							strs[i] = fmt.Sprintf("\"%s\"", v)
						}
						log.Debugf("Adding header for claim %s - %s: %s", k, header, val)
						w.Header().Add(header, strings.Join(strs, ","))
					} else {
						// convert to string
						val := fmt.Sprint(v)
						if reflect.TypeOf(val).Kind() == reflect.String {
							// if val, ok := v.(string); ok {
							w.Header().Add(header, val)
							log.Debugf("Adding header for claim %s - %s: %s", k, header, val)
						} else {
							log.Errorf("Couldn't parse header type for %s %+v.  Please submit an issue.", k, v)
						}
					}
				}
			}
		}
	}

}

<<<<<<< HEAD
	// cache the headers against this jwt
	jwtmanager.Cache.SetDefault(jwt, w.Header().Clone())

	// ship it!
	if cfg.Cfg.Testing {
		renderIndex(w, "user authorized "+claims.Username)
	} else {
=======
func send401or200PublicAccess(w http.ResponseWriter, r *http.Request, e error) {
	if cfg.Cfg.PublicAccess {
		log.Debugf("error: %s, but public access is '%v', returning ok200", e, cfg.Cfg.PublicAccess)
		w.Header().Add(cfg.Cfg.Headers.User, "")
>>>>>>> 0765273c
		ok200(w, r)
		return
	}
<<<<<<< HEAD

=======
	error401(w, r, e)
>>>>>>> 0765273c
}

// findJWT look for JWT in Cookie, JWT Header, Authorization Header (OAuth2 Bearer Token)
// and Query String in that order
func findJWT(r *http.Request) string {
	jwt, err := cookie.Cookie(r)
	if err == nil {
		log.Debugf("jwt from cookie: %s", jwt)
		return jwt
	}
	jwt = r.Header.Get(cfg.Cfg.Headers.JWT)
	if jwt != "" {
		log.Debugf("jwt from header %s: %s", cfg.Cfg.Headers.JWT, jwt)
		return jwt
	}
	auth := r.Header.Get("Authorization")
	if auth != "" {
		s := strings.SplitN(auth, " ", 2)
		if len(s) == 2 {
			jwt = s[1]
			log.Debugf("jwt from authorization header: %s", jwt)
			return jwt
		}
	}
	jwt = r.URL.Query().Get(cfg.Cfg.Headers.QueryString)
	if jwt != "" {
		log.Debugf("jwt from querystring %s: %s", cfg.Cfg.Headers.QueryString, jwt)
		return jwt
	}
	return ""
}

// claimsFromJWT parse the jwt and return the claims
func claimsFromJWT(jwt string) (jwtmanager.VouchClaims, error) {
	var claims jwtmanager.VouchClaims

	jwtParsed, err := jwtmanager.ParseTokenString(jwt)
	if err != nil {
		// it didn't parse, which means its bad, start over
		log.Error("jwtParsed returned error, clearing cookie")
		return claims, err
	}

	claims, err = jwtmanager.PTokenClaims(jwtParsed)
	if err != nil {
		// claims = jwtmanager.PTokenClaims(jwtParsed)
		// if claims == &jwtmanager.VouchClaims{} {
		return claims, err
	}
	log.Debugf("JWT Claims: %+v", claims)
	return claims, nil
}<|MERGE_RESOLUTION|>--- conflicted
+++ resolved
@@ -1,8 +1,8 @@
 /*
 
 Copyright 2020 The Vouch Proxy Authors.
-Use of this source code is governed by The MIT License (MIT) that 
-can be found in the LICENSE file. Software distributed under The 
+Use of this source code is governed by The MIT License (MIT) that
+can be found in the LICENSE file. Software distributed under The
 MIT License is distributed on an "AS IS" BASIS, WITHOUT WARRANTIES
 OR CONDITIONS OF ANY KIND, either express or implied.
 
@@ -34,10 +34,6 @@
 	fastlog.Debug("/validate")
 
 	jwt := findJWT(r)
-<<<<<<< HEAD
-
-=======
->>>>>>> 0765273c
 	if jwt == "" {
 		send401or200PublicAccess(w, r, errNoJWT)
 		return
@@ -97,6 +93,10 @@
 		zap.Any("all headers", w.Header()))
 
 	// good to go!!
+
+	// cache the headers against this jwt
+	jwtmanager.Cache.SetDefault(jwt, w.Header().Clone())
+
 	if cfg.Cfg.Testing {
 		renderIndex(w, "user authorized "+claims.Username)
 	} else {
@@ -143,28 +143,15 @@
 
 }
 
-<<<<<<< HEAD
-	// cache the headers against this jwt
-	jwtmanager.Cache.SetDefault(jwt, w.Header().Clone())
-
-	// ship it!
-	if cfg.Cfg.Testing {
-		renderIndex(w, "user authorized "+claims.Username)
-	} else {
-=======
 func send401or200PublicAccess(w http.ResponseWriter, r *http.Request, e error) {
 	if cfg.Cfg.PublicAccess {
 		log.Debugf("error: %s, but public access is '%v', returning ok200", e, cfg.Cfg.PublicAccess)
 		w.Header().Add(cfg.Cfg.Headers.User, "")
->>>>>>> 0765273c
 		ok200(w, r)
 		return
 	}
-<<<<<<< HEAD
-
-=======
+
 	error401(w, r, e)
->>>>>>> 0765273c
 }
 
 // findJWT look for JWT in Cookie, JWT Header, Authorization Header (OAuth2 Bearer Token)
